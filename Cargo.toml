--- conflicted
+++ resolved
@@ -34,16 +34,11 @@
 # Ordinals - matching boiler
 ordinals = { git = "https://github.com/kungfuflex/alkanes-rs" }
 
-<<<<<<< HEAD
-# Deezel Web
-deezel-web = { path = "/home/ubuntu/deezel/crates/deezel-web" }
+ # Deezel Web
+ deezel-web = { path = "/home/ubuntu/deezel/crates/deezel-web" }
  
  # Bitcoin and cryptography
- bitcoin = "0.32"
-=======
-# Bitcoin and cryptography
-bitcoin = { version = "0.32.4", features = ["rand"] }
->>>>>>> ad7abb63
+ bitcoin = { version = "0.32.4", features = ["rand"] }
 sha2 = "0.10"
 blake2 = "0.10"
 hex = "0.4"
@@ -82,7 +77,7 @@
 
 
 # Protobuf - exact version expected by alkanes dependency
-protobuf = "3.7.2"
+protobuf = "3.7.1"
 
 # Math utilities
 ruint = "1.0"
